import { Universe } from "./wasm_game_of_life";
import { memory } from "./wasm_game_of_life_bg";

const CELL_SIZE = 5;
const GRID_COLOR = "#CCCCCC";
const DEAD_COLOR = "#FFFFFF";
const ALIVE_COLOR = "#000000";

// These must match `Cell::Alive` and `Cell::Dead` in `src/lib.rs`.
const DEAD = 0;
const ALIVE = 1;

const universe = Universe.new();
const width = universe.width();
const height = universe.height();

// Initialize the canvas with room for all of our cells and a 1px border
// around each of them.
const canvas = document.getElementById("game-of-life-canvas");
canvas.height = (CELL_SIZE + 1) * height + 1;
canvas.width = (CELL_SIZE + 1) * width + 1;

const ctx = canvas.getContext('2d');

let animationId = null;

const renderLoop = () => {
  universe.tick();

  drawCells();
  drawGrid();

<<<<<<< HEAD
  universe.tick();

  animationId = requestAnimationFrame(renderLoop);
=======
  requestAnimationFrame(renderLoop);
>>>>>>> 562651b8
};

const drawGrid = () => {
  ctx.beginPath();
  ctx.lineWidth = 1 / window.devicePixelRatio;
  ctx.strokeStyle = GRID_COLOR;

  // Vertical lines.
  for (let i = 0; i <= width; i++) {
    ctx.moveTo(i * (CELL_SIZE + 1) + 1, 0);
    ctx.lineTo(i * (CELL_SIZE + 1) + 1, (CELL_SIZE + 1) * height + 1);
  }

  // Horizontal lines.
  for (let j = 0; j <= height; j++) {
    ctx.moveTo(0,                           j * (CELL_SIZE + 1) + 1);
    ctx.lineTo((CELL_SIZE + 1) * width + 1, j * (CELL_SIZE + 1) + 1);
  }

  ctx.stroke();
};

const getIndex = (row, column) => {
  return row * width + column;
};

const drawCells = () => {
  const cellsPtr = universe.cells();
  const cells = new Uint8Array(memory.buffer, cellsPtr, width * height);

  ctx.beginPath();

  for (let row = 0; row < height; row++) {
    for (let col = 0; col < width; col++) {
      const idx = getIndex(row, col);

      ctx.fillStyle = cells[idx] === DEAD
        ? DEAD_COLOR
        : ALIVE_COLOR;

      ctx.fillRect(
        col * (CELL_SIZE + 1) + 1,
        row * (CELL_SIZE + 1) + 1,
        CELL_SIZE,
        CELL_SIZE
      );
    }
  }

  ctx.stroke();
};

const playPauseButton = document.getElementById("play-pause");

const isPaused = () => {
  return animationId === null;
};

const play = () => {
  playPauseButton.textContent = "⏸";
  renderLoop();
};

const pause = () => {
  playPauseButton.textContent = "▶";
  cancelAnimationFrame(animationId);
  animationId = null;
};

playPauseButton.addEventListener("click", event => {
  if (isPaused()) {
    play();
  } else {
    pause();
  }
});

canvas.addEventListener("click", event => {
  const relativeLeft = event.pageX - event.target.offsetLeft;
  const relativeTop = event.pageY - event.target.offsetTop;

  const row = Math.min(Math.floor(relativeTop / (CELL_SIZE + 1)), height - 1);
  const col = Math.min(Math.floor(relativeLeft / (CELL_SIZE + 1)), width - 1);

  universe.toggle_cell(row, col);

  drawCells();
  drawGrid();
});

play();<|MERGE_RESOLUTION|>--- conflicted
+++ resolved
@@ -30,13 +30,7 @@
   drawCells();
   drawGrid();
 
-<<<<<<< HEAD
-  universe.tick();
-
   animationId = requestAnimationFrame(renderLoop);
-=======
-  requestAnimationFrame(renderLoop);
->>>>>>> 562651b8
 };
 
 const drawGrid = () => {
